--- conflicted
+++ resolved
@@ -23,16 +23,10 @@
         }
     ],
     "require": {
-<<<<<<< HEAD
         "php": ">=7.2.5",
         "symfony/deprecation-contracts": "^2.1",
-        "symfony/polyfill-php80": "^1.15",
+        "symfony/polyfill-php80": "^1.16",
         "symfony/string": "^5.1"
-=======
-        "php": ">=7.1.3",
-        "symfony/inflector": "^3.4|^4.0|^5.0",
-        "symfony/polyfill-php80": "^1.16"
->>>>>>> dac7c1e2
     },
     "require-dev": {
         "symfony/serializer": "^4.4|^5.0",
