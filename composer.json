--- conflicted
+++ resolved
@@ -52,10 +52,6 @@
     },
     "minimum-stability": "dev",
     "extra": {
-<<<<<<< HEAD
-        "branch-version": "4.4-dev"
-=======
-        "branch-version": "3.4"
->>>>>>> 94bc66f2
+        "branch-version": "4.4"
     }
 }