{
    "name": "symfony/property-info",
    "type": "library",
    "description": "Symfony Property Info Component",
    "keywords": [
        "property",
        "type",
        "PHPDoc",
        "symfony",
        "validator",
        "doctrine"
    ],
    "homepage": "https://symfony.com",
    "license": "MIT",
    "authors": [
        {
            "name": "Kévin Dunglas",
            "email": "dunglas@gmail.com"
        },
        {
            "name": "Symfony Community",
            "homepage": "https://symfony.com/contributors"
        }
    ],
    "require": {
        "php": ">=7.2.5",
        "symfony/deprecation-contracts": "^2.1",
        "symfony/polyfill-php80": "^1.15",
        "symfony/string": "^5.1"
    },
    "require-dev": {
        "symfony/serializer": "^4.4|^5.0",
        "symfony/cache": "^4.4|^5.0",
        "symfony/dependency-injection": "^4.4|^5.0",
        "phpdocumentor/reflection-docblock": "^3.0|^4.0|^5.0",
        "doctrine/annotations": "~1.7"
    },
    "conflict": {
        "phpdocumentor/reflection-docblock": "<3.2.2",
        "phpdocumentor/type-resolver": "<0.3.0",
        "symfony/dependency-injection": "<4.4"
    },
    "suggest": {
        "psr/cache-implementation": "To cache results",
        "symfony/doctrine-bridge": "To use Doctrine metadata",
        "phpdocumentor/reflection-docblock": "To use the PHPDoc",
        "symfony/serializer": "To use Serializer metadata"
    },
    "autoload": {
        "psr-4": { "Symfony\\Component\\PropertyInfo\\": "" },
        "exclude-from-classmap": [
            "/Tests/"
        ]
    },
    "minimum-stability": "dev",
<<<<<<< HEAD
    "version": "5.2-dev"
=======
    "version": "5.1.x-dev"
>>>>>>> a17e3bf3
}<|MERGE_RESOLUTION|>--- conflicted
+++ resolved
@@ -53,9 +53,5 @@
         ]
     },
     "minimum-stability": "dev",
-<<<<<<< HEAD
-    "version": "5.2-dev"
-=======
-    "version": "5.1.x-dev"
->>>>>>> a17e3bf3
+    "version": "5.2.x-dev"
 }