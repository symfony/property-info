{
    "name": "symfony/property-info",
    "type": "library",
    "description": "Symfony Property Info Component",
    "keywords": [
        "property",
        "type",
        "PHPDoc",
        "symfony",
        "validator",
        "doctrine"
    ],
    "homepage": "https://symfony.com",
    "license": "MIT",
    "authors": [
        {
            "name": "Kévin Dunglas",
            "email": "dunglas@gmail.com"
        },
        {
            "name": "Symfony Community",
            "homepage": "https://symfony.com/contributors"
        }
    ],
    "require": {
        "php": ">=7.2.5",
        "symfony/deprecation-contracts": "^2.1",
        "symfony/polyfill-php80": "^1.15",
        "symfony/string": "^5.1"
    },
    "require-dev": {
        "symfony/serializer": "^4.4|^5.0",
        "symfony/cache": "^4.4|^5.0",
        "symfony/dependency-injection": "^4.4|^5.0",
        "phpdocumentor/reflection-docblock": "^3.0|^4.0|^5.0",
        "doctrine/annotations": "~1.7"
    },
    "conflict": {
        "phpdocumentor/reflection-docblock": "<3.2.2",
        "phpdocumentor/type-resolver": "<0.3.0",
        "symfony/dependency-injection": "<4.4"
    },
    "suggest": {
        "psr/cache-implementation": "To cache results",
        "symfony/doctrine-bridge": "To use Doctrine metadata",
        "phpdocumentor/reflection-docblock": "To use the PHPDoc",
        "symfony/serializer": "To use Serializer metadata"
    },
    "autoload": {
        "psr-4": { "Symfony\\Component\\PropertyInfo\\": "" },
        "exclude-from-classmap": [
            "/Tests/"
        ]
    },
    "minimum-stability": "dev",
    "extra": {
<<<<<<< HEAD
        "branch-version": "5.2-dev"
=======
        "branch-version": "5.1"
>>>>>>> 7daef8e5
    }
}<|MERGE_RESOLUTION|>--- conflicted
+++ resolved
@@ -54,10 +54,6 @@
     },
     "minimum-stability": "dev",
     "extra": {
-<<<<<<< HEAD
-        "branch-version": "5.2-dev"
-=======
-        "branch-version": "5.1"
->>>>>>> 7daef8e5
+        "branch-version": "5.2"
     }
 }