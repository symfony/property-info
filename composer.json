{
    "name": "symfony/property-info",
    "type": "library",
    "description": "Symfony Property Info Component",
    "keywords": [
        "property",
        "type",
        "PHPDoc",
        "symfony",
        "validator",
        "doctrine"
    ],
    "homepage": "https://symfony.com",
    "license": "MIT",
    "authors": [
        {
            "name": "Kévin Dunglas",
            "email": "dunglas@gmail.com"
        },
        {
            "name": "Symfony Community",
            "homepage": "https://symfony.com/contributors"
        }
    ],
    "require": {
        "php": ">=7.1.3",
        "symfony/inflector": "^3.4|^4.0|^5.0"
    },
    "require-dev": {
        "symfony/serializer": "^3.4|^4.0|^5.0",
        "symfony/cache": "^3.4|^4.0|^5.0",
        "symfony/dependency-injection": "^3.4|^4.0|^5.0",
        "phpdocumentor/reflection-docblock": "^3.0|^4.0|^5.0",
        "doctrine/annotations": "~1.7"
    },
    "conflict": {
        "phpdocumentor/reflection-docblock": "<3.0||>=3.2.0,<3.2.2",
        "phpdocumentor/type-resolver": "<0.3.0",
        "symfony/dependency-injection": "<3.4"
    },
    "suggest": {
        "psr/cache-implementation": "To cache results",
        "symfony/doctrine-bridge": "To use Doctrine metadata",
        "phpdocumentor/reflection-docblock": "To use the PHPDoc",
        "symfony/serializer": "To use Serializer metadata"
    },
    "autoload": {
        "psr-4": { "Symfony\\Component\\PropertyInfo\\": "" },
        "exclude-from-classmap": [
            "/Tests/"
        ]
    },
    "minimum-stability": "dev",
<<<<<<< HEAD
    "extra": {
        "branch-alias": {
            "dev-master": "4.4-dev"
        }
    }
=======
    "version": "3.4-dev"
>>>>>>> 8819db53
}<|MERGE_RESOLUTION|>--- conflicted
+++ resolved
@@ -51,13 +51,5 @@
         ]
     },
     "minimum-stability": "dev",
-<<<<<<< HEAD
-    "extra": {
-        "branch-alias": {
-            "dev-master": "4.4-dev"
-        }
-    }
-=======
-    "version": "3.4-dev"
->>>>>>> 8819db53
+    "version": "4.4-dev"
 }