--- conflicted
+++ resolved
@@ -20,11 +20,8 @@
     private ?bool $nullableBoolProp;
     /** @var string[] */
     private array $stringCollection;
-<<<<<<< HEAD
+    private ?int $nullableWithDefault = 1;
     public array $collection = [];
-=======
-    private ?int $nullableWithDefault = 1;
->>>>>>> 3b6d316b
 
     public function addStringCollection(string $string): void
     {
