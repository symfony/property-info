--- conflicted
+++ resolved
@@ -122,37 +122,10 @@
             ['donotexist', null, null, null],
             ['staticGetter', null, null, null],
             ['staticSetter', null, null, null],
-<<<<<<< HEAD
             ['emptyVar', null, 'This should not be removed.', null],
             ['arrayWithKeys', [new Type(Type::BUILTIN_TYPE_ARRAY, false, null, true, new Type(Type::BUILTIN_TYPE_STRING), new Type(Type::BUILTIN_TYPE_STRING))], null, null],
             ['arrayOfMixed', [new Type(Type::BUILTIN_TYPE_ARRAY, false, null, true, new Type(Type::BUILTIN_TYPE_STRING), null)], null, null],
-=======
-            ['emptyVar', null, $this->isPhpDocumentorV5() ? 'This should not be removed.' : null, null],
-            [
-                'arrayWithKeys',
-                $this->isPhpDocumentorV5() ? [
-                    new Type(Type::BUILTIN_TYPE_ARRAY, false, null, true, new Type(Type::BUILTIN_TYPE_STRING), new Type(Type::BUILTIN_TYPE_STRING)),
-                ] : null,
-                null,
-                null,
-            ],
-            [
-                'arrayOfMixed',
-                $this->isPhpDocumentorV5() ? [
-                    new Type(Type::BUILTIN_TYPE_ARRAY, false, null, true, new Type(Type::BUILTIN_TYPE_STRING), null),
-                ] : null,
-                null,
-                null,
-            ],
-            [
-                'listOfStrings',
-                $this->isPhpDocumentorV5() ? [
-                    new Type(Type::BUILTIN_TYPE_ARRAY, false, null, true, new Type(Type::BUILTIN_TYPE_INT), new Type(Type::BUILTIN_TYPE_STRING)),
-                ] : null,
-                null,
-                null,
-            ],
->>>>>>> c9061649
+            ['listOfStrings', [new Type(Type::BUILTIN_TYPE_ARRAY, false, null, true, new Type(Type::BUILTIN_TYPE_INT), new Type(Type::BUILTIN_TYPE_STRING))], null, null],
             ['self', [new Type(Type::BUILTIN_TYPE_OBJECT, false, Dummy::class)], null, null],
         ];
     }
